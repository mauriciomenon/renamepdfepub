--- conflicted
+++ resolved
@@ -221,28 +221,6 @@
                         break
 
                     text_page = reader.pages[page_num].extract_text()
-<<<<<<< HEAD
-                    # publisher = re.search(r'Published by (.+?)\n', text_page)         # regex original
-                    
-                    #bloco de debug e limitações
-                    #print(f"{text_page}")
-                    if page_num == 10:          # na pratica limita aqui o numero de paginas escaneadas por questoes de desempenho
-                        break                   
-                    
-                    publisher_found = False
-                    publisher_str = "Unknown"
-                    match_packt = re.search(
-                        r'Published by (.+?)\n', text_page)
-                    match_oreilly = re.search(
-                        r'A JOHN (.+?), INC., PUBLICATION', text_page)
-
-                    if match_packt:
-                        publisher_match = match_packt
-                        publisher_str = match_packt.group(1)
-                    elif match_oreilly:
-                        publisher_match = match_oreilly
-                        publisher_str = match_oreilly.group(1)
-=======
 
                     if page_num == 10:
                         break
@@ -257,24 +235,14 @@
                         publisher_str = match_publisher1.group(1)
                     elif match_publisher2:
                         publisher_str = match_publisher2.group(1)
->>>>>>> 6b1a8a83
 
                     if "Packt" in publisher_str:
-<<<<<<< HEAD
-                        # Código para extrair informações adicionais
-                        name = re.search(r'(.+?)\n', text_page)
-                        isbn = re.search(r'ISBN (\d{3}-\d{1,5}-\d{1,7}-\d{1,7}-\d{1})', text_page)
-                        year = re.search(r'Copyright \u00A9 (\d{4})', text_page)
-                        publisher = re.search(r'Published by (.+?)\n', text_page)
-                        author = re.search(r'([^\n]+)\nBIRMINGHAM - MUMBAI', text_page)
-=======
                         # Código para extrair informações para publicações da Packt
                         name = re.search(r"(.+?)\n", text_page)
                         isbn = re.search(r"ISBN (\d{3}-\d{1,5}-\d{1,7}-\d{1,7}-\d{1})", text_page)
                         year = re.search(r"Copyright \u00A9 (\d{4})", text_page)
                         publisher = re.search(r"Published by (.+?)\n", text_page)
                         author = re.search(r"([^\n]+)\nBIRMINGHAM - MUMBAI", text_page)
->>>>>>> 6b1a8a83
                         publisher_found = True
 
                     elif "O'Reilly" in publisher_str:
@@ -298,55 +266,6 @@
                 if author:
                     info["Author"] = author.group(1)
 
-<<<<<<< HEAD
-
-                    '''
-                    if publisher:
-                        publisher_name = publisher.group(1)
-                        info['Publisher'] = publisher_name
-
-                        if "Packt" in publisher_name:
-                            name = re.search(r'(.+?)\n', text_page)
-                            isbn = re.search(
-                                r'ISBN (\d{3}-\d{1,5}-\d{1,7}-\d{1,7}-\d{1})', text_page)
-                            year = re.search(
-                                r'Copyright \u00A9 (\d{4})', text_page)
-                            publisher = re.search(
-                                r'Published by (.+?)\n', text_page)
-                            author = re.search(
-                                r'([^\n]+)\nBIRMINGHAM - MUMBAI', text_page)
-                            publisher_found = True
-                            break
-
-                    # Busca por O'Reilly
-                    publisher = re.search(
-                        r'published by ([\w\s’]+) Media,', text_page, re.IGNORECASE)
-                    if publisher:
-                        publisher_name = publisher.group(1)
-                        info['Publisher'] = publisher_name
-                        
-                        if "O’Reilly" in publisher_name:
-                            name = re.search(r'^([^\n]+)', text_page)
-                            isbn = re.search(r'ISBN[:\s-]*?(\d{3}-\d{1,5}-\d{1,7}-\d{1,7}-\d{1})', text_page)
-                            year = re.search(r'Copyright \u00A9 (\d{4})', text_page)
-                            publisher = re.search(r'published by ([\w\s’]+) Media,', text_page, re.IGNORECASE)
-                            author = re.search(r'\b\d{4}\b\s+([\w\s]+)[.,]', text_page)
-
-                            publisher_found = True
-                            break
-                    '''    
-                if not publisher_found:
-                    pass
-                
-            info['Title'] = name.group(1) if name else 'Unknown'
-            info['ISBN'] = isbn.group(1) if isbn else 'Unknown'
-            info['Year'] = year.group(1) if year else 'Unknown'
-            info['Publisher'] = publisher.group(
-                1) if publisher else 'Unknown'
-            info['Author'] = author.group(1) if author else 'Unknown'
-                    
-=======
->>>>>>> 6b1a8a83
         except Exception as e:
             print(f"Ocorreu um erro: {e}")
 
